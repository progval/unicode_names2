--- conflicted
+++ resolved
@@ -97,18 +97,7 @@
           profile: minimal
           override: true
 
-<<<<<<< HEAD
-      - name: Build generator
-=======
-      - name: downgrade 'time' for Rust 1.63.0
-        uses: actions-rs/cargo@v1
-        with:
-          command: update
-          args: --package time --precise 0.3.20
-        if: ${{ matrix.rust == '1.63.0' }}
-
       - name: Build crates
->>>>>>> 5ff11bb7
         uses: actions-rs/cargo@v1
         with:
           command: build
