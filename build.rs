--- conflicted
+++ resolved
@@ -13,10 +13,6 @@
     {
         let mut generated_phf_path = out_dir;
         generated_phf_path.push("generated_phf.rs");
-<<<<<<< HEAD
-        generator::generate_phf(Some(&generated_phf_path), None);
-=======
-        generator::generate_phf(UNICODE_DATA, Some(&generated_phf_path), None, 3, 2);
->>>>>>> 424d0f78
+        generator::generate_phf(UNICODE_DATA, Some(&generated_phf_path), None);
     }
 }