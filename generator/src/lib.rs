--- conflicted
+++ resolved
@@ -372,19 +372,12 @@
     (codepoint_names, cjk)
 }
 
-<<<<<<< HEAD
-pub fn generate_phf(path: Option<&Path>, truncate: Option<usize>) {
-    let (codepoint_names, _) = get_truncated_table_data(truncate);
-=======
 pub fn generate_phf(
     unicode_data: &'static str,
     path: Option<&Path>,
     truncate: Option<usize>,
-    lambda: usize,
-    tries: usize,
 ) {
     let (codepoint_names, _) = get_truncated_table_data(unicode_data, truncate);
->>>>>>> 424d0f78
 
     let mut ctxt = make_context(path);
     let mut builder = phf_codegen::Map::new();
